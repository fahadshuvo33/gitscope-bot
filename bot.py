--- conflicted
+++ resolved
@@ -18,16 +18,12 @@
 from commands import command_router
 from features.repository import repository_handler
 from features.trending_repos import trending_handler
-<<<<<<< HEAD
 from admin import ADMIN_GITHUB_USERNAME
 from admin.admin_profile import show_admin_profile
 from admin.admin_repository import show_admin_repository
+
 # Import README handlers for pagination - REMOVED (not present in handlers/readme.py)
 # from handlers.readme import handle_readme_navigation, handle_readme_pages
-=======
-# Import README handlers for pagination
-from handlers.readme import handle_readme_navigation, handle_readme_pages
->>>>>>> 106f84ee
 import aiohttp
 
 load_dotenv()
@@ -85,16 +81,11 @@
         username = text[1:]
         context.args = [username]
         logger.info(f"User profile requested: @{username}")
-<<<<<<< HEAD
         if username.lower() == ADMIN_GITHUB_USERNAME.lower():
             await show_admin_profile(update, context, username)
         else:
             await command_router.handle_profile(update, context)
         return
-=======
-        await command_router.handle_profile(update, context)
-        return # Add return here to prevent further processing
->>>>>>> 106f84ee
 
     # Handle GitHub URLs
     if "github.com" in text:
@@ -107,20 +98,15 @@
                 loading_msg = await update.message.reply_text(
                     "🔄 Loading...", parse_mode=None
                 )
-<<<<<<< HEAD
                 if owner.lower() == ADMIN_GITHUB_USERNAME.lower():
-                    await show_admin_repository(update, context, repo_full_name, loading_msg)
+                    await show_admin_repository(
+                        update, context, repo_full_name, loading_msg
+                    )
                 else:
                     await repository_handler.show_repository_info(
                         loading_msg, repo_full_name, context
                     )
                 return
-=======
-                await repository_handler.show_repository_info(
-                    loading_msg, repo, context
-                )
-                return # Add return here
->>>>>>> 106f84ee
         except Exception as e:
             logger.warning(f"Failed to parse GitHub URL: {text}")
             # If parsing fails, it might fall through. Should it return? For now, let it fall.
@@ -131,16 +117,13 @@
         owner = text.split("/")[0]
         logger.info(f"Repository requested: {repo_full_name}")
         loading_msg = await update.message.reply_text("🔄 Loading...", parse_mode=None)
-<<<<<<< HEAD
         if owner.lower() == ADMIN_GITHUB_USERNAME.lower():
             await show_admin_repository(update, context, repo_full_name, loading_msg)
         else:
-            await repository_handler.show_repository_info(loading_msg, repo_full_name, context)
+            await repository_handler.show_repository_info(
+                loading_msg, repo_full_name, context
+            )
         return
-=======
-        await repository_handler.show_repository_info(loading_msg, text, context)
-        return # Add return here
->>>>>>> 106f84ee
 
     # NEW: Better single word username validation
     if (
@@ -166,10 +149,14 @@
         if await is_likely_username(text):
             username = text
             if username.lower() == ADMIN_GITHUB_USERNAME.lower():
-                from profile.handler import profile_handler # Import here to avoid circular dependency
+                from profile.handler import (
+                    profile_handler,
+                )  # Import here to avoid circular dependency
+
                 await show_admin_profile(update, context, username)
             else:
                 from profile.handler import profile_handler
+
                 await profile_handler.show_profile(update, context, username)
             return
 
@@ -274,7 +261,6 @@
             await command_router.handle_callback_query(update, context)
             return
 
-<<<<<<< HEAD
         # README navigation callbacks (Removed as they are not found in handlers/readme.py)
         # if action == "readme_next" or action == "readme_prev" or action.startswith("readme_page_"):
         #     handle_readme_navigation(update, context)
@@ -283,16 +269,6 @@
         # if action == "readme_pages":
         #     handle_readme_pages(update, context)
         #     return
-=======
-        # README navigation callbacks
-        if action == "readme_next" or action == "readme_prev" or action.startswith("readme_page_"):
-            await handle_readme_navigation(update, context)
-            return
-
-        if action == "readme_pages":
-            await handle_readme_pages(update, context)
-            return
->>>>>>> 106f84ee
 
         # Repository callbacks (including regular readme)
         repo_callbacks = [
@@ -314,6 +290,8 @@
             else:
                 await repository_handler.handle_callback(update, context, action)
             return
+
+        # If none of the above matched
 
         # If none of the above matched
         logger.warning(f"Unknown callback action: {action}")
