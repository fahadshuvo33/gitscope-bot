from telegram import Update
from telegram.ext import ContextTypes
import logging
import re

# Import the loading system
from utils.loading import show_static_loading, show_error
from admin import ADMIN_GITHUB_USERNAME
from admin.admin_profile import show_admin_profile
from utils.formatting import _escape_markdown_v2

logger = logging.getLogger(__name__)


async def profile_command(update: Update, context: ContextTypes.DEFAULT_TYPE):
    """Handle /user or /profile command with validation and loading"""

<<<<<<< HEAD
    # Validate command arguments
    if not update.message or not context.args:
        await _show_usage_help(update.message)
        return

    username = context.args[0].replace("@", "").strip()
=======
    # Check if called from a message
    if not update.message:
        return

    # Get username from command arguments or message text
    username = None
    
    if context.args:
        # Get username from command args
        raw_username = " ".join(context.args).strip()
        username = _clean_username(raw_username)
    else:
        # Check if the message text contains @username
        message_text = update.message.text
        if message_text:
            # Extract username from message (handles @username sent directly)
            parts = message_text.split()
            for part in parts:
                if part.startswith('@') and len(part) > 1:
                    username = _clean_username(part)
                    break
    
    # If still no username, show help
    if not username:
        await _show_usage_help(update.message)
        return
>>>>>>> 106f84ee

    # Check if it's the admin's profile
    if username.lower() == ADMIN_GITHUB_USERNAME.lower():
        await show_admin_profile(update, context, username)
        return

    # Validate username format for non-admin profiles
    validation_result = _validate_github_username(username)
    if not validation_result["valid"]:
        await _show_validation_error(update.message, username, validation_result["error"])
        return

<<<<<<< HEAD
    # Show initial loading state for non-admin profiles
    loading_msg = await update.message.reply_text(
        f"👤 **{_escape_markdown_v2(username)}'s Profile**\n\n💡 **Tip:** Starting search...",
        parse_mode="Markdown"
    )

=======
    # IMPORTANT: The initial message is handled by profile_handler.show_profile
    # This prevents the two-block issue by letting the handler manage the message lifecycle
    
>>>>>>> 106f84ee
    try:
        # Import and use the profile handler
        from profile.handler import profile_handler

        # Show the profile using the handler's robust system, passing the original update
        await profile_handler.show_profile(update, context, username)

    except ImportError as e:
        logger.error(f"Profile handler import error: {type(e).__name__} - {e}")
        # Use original message for error if possible
        if update.message:
            await _show_system_error(update.message, username, "System Error")
    except Exception as e:
        logger.error(f"Profile command error for {username}: {type(e).__name__} - {e}")
        # Use original message for error if possible
        if update.message:
            await _show_system_error(update.message, username, "Unexpected Error")


# Handle @username messages directly (not as command)
async def handle_at_username(update: Update, context: ContextTypes.DEFAULT_TYPE):
    """Handle messages that start with @username"""
    if not update.message or not update.message.text:
        return
    
    text = update.message.text.strip()
    
    # Check if message starts with @ and has more than just @
    if text.startswith('@') and len(text) > 1:
        # Extract username
        username = _clean_username(text.split()[0])
        
        if username:
            # Validate username format
            validation_result = _validate_github_username(username)
            if not validation_result["valid"]:
                await _show_validation_error(update.message, username, validation_result["error"])
                return
            
            # Delete the user's message to keep chat clean
            try:
                await update.message.delete()
            except:
                pass
            
            # Send loading message
            escaped_username = _escape_markdown(username)
            loading_msg = await update.message.chat.send_message(
                f"👤 **{escaped_username}'s Profile**\n\n💡 **Tip:** Searching GitHub...",
                parse_mode="Markdown"
            )
            
            try:
                # Import and use the profile handler
                from profile.handler import profile_handler

                # Create a mock update object for the profile handler
                class MockUpdate:
                    def __init__(self, message):
                        self.message = message
                        self.callback_query = None

                mock_update = MockUpdate(loading_msg)

                # Show the profile using the handler's robust system
                await profile_handler.show_profile(mock_update, context, username)

            except ImportError as e:
                logger.error(f"Profile handler import error: {type(e).__name__} - {e}")
                await _show_system_error(loading_msg, username, "System Error")
            except Exception as e:
                logger.error(f"Profile command error for {username}: {type(e).__name__} - {e}")
                await _show_system_error(loading_msg, username, "Unexpected Error")
            
            return True
    
    return False


def _clean_username(username):
    """Clean and normalize username"""
    if not username:
        return ""
    
    # Remove @ symbol if present at the start
    username = username.lstrip('@')
    
    # Remove any URL parts if someone pastes a GitHub URL
    if 'github.com' in username:
        # Extract username from URL
        parts = username.split('/')
        # Find the part after github.com
        for i, part in enumerate(parts):
            if 'github.com' in part and i + 1 < len(parts):
                username = parts[i + 1]
                break
    elif '/' in username:
        # If it contains / but not github.com, take the first part
        username = username.split('/')[0]
    
    # Remove common URL prefixes/suffixes
    username = username.replace('https://', '').replace('http://', '')
    username = username.replace('www.', '').replace('.git', '')
    
    # Clean whitespace and normalize (don't lowercase to preserve original case)
    username = username.strip()
    
    return username


def _escape_markdown(text):
    """Escape special characters for Markdown"""
    # List of characters that need escaping in Markdown
    special_chars = ['_', '*', '[', ']', '(', ')', '~', '`', '>', '#', '+', '-', '=', '|', '{', '}', '.', '!']
    
    escaped_text = text
    for char in special_chars:
        escaped_text = escaped_text.replace(char, f'\\{char}')
    
    return escaped_text


def _clean_username(username):
    """Clean and normalize username"""
    if not username:
        return ""

    # Remove @ symbol if present at the start
    username = username.lstrip('@')

    # Remove any URL parts if someone pastes a GitHub URL
    if 'github.com' in username:
        # Extract username from URL
        parts = username.split('/')
        # Find the part after github.com
        for i, part in enumerate(parts):
            if 'github.com' in part and i + 1 < len(parts):
                username = parts[i + 1]
                break
    elif '/' in username:
        # If it contains / but not github.com, take the first part
        username = username.split('/')[0]

    # Remove common URL prefixes/suffixes
    username = username.replace('https://', '').replace('http://', '')
    username = username.replace('www.', '').replace('.git', '')

    # Clean whitespace and normalize (don't lowercase to preserve original case)
    username = username.strip()

    return username


# Removed _escape_markdown as it's now in utils/formatting.py

def _validate_github_username(username):
    """Validate GitHub username format"""
    if not username:
        return {"valid": False, "error": "empty"}

    # GitHub username rules:
    # - May only contain alphanumeric characters or single hyphens
    # - Cannot begin or end with a hyphen
    # - Maximum 39 characters

    if len(username) > 39:
        return {"valid": False, "error": "too_long"}

    if len(username) < 1:
        return {"valid": False, "error": "too_short"}

    if username.startswith('-') or username.endswith('-'):
        return {"valid": False, "error": "hyphen_edges"}

    if '--' in username:
        return {"valid": False, "error": "double_hyphen"}

    # Check for valid characters (alphanumeric + single hyphens)
    if not re.match(r'^[a-zA-Z0-9-]+$', username):
        return {"valid": False, "error": "invalid_chars"}

    # Additional checks for common issues
    reserved_names = ['admin', 'root', 'api', 'www', 'github', 'support', 'help', 'about', 'blog', 'api', 'status']
    if username.lower() in reserved_names:
        return {"valid": False, "error": "reserved"}

    return {"valid": True, "error": None}


async def _show_usage_help(message):
    """Show usage help with examples"""
    help_text = (
        "🔍 **GitHub Profile Search**\n\n"
        "**Usage:** `/user <username>`\n\n"
        "**Examples:**\n"
        "• `/user octocat`\n"
        "• `/user torvalds`\n"
<<<<<<< HEAD
        f"• `{_escape_markdown_v2("@gaearon")}` (just send the @username)\n\n" # Use _escape_markdown_v2
        "💡 **Tip:** You can use @ symbol or just the username!"
=======
        "• `@gaearon` just send the @username\n\n"
        "💡 **Tip:** You can use @ symbol or just the username\\!"
>>>>>>> 106f84ee
    )

    try:
        await message.reply_text(help_text, parse_mode="Markdown")
    except Exception as e:
        logger.warning(f"Help message failed: {type(e).__name__}")
        # Fallback to simple message
        await message.reply_text(
            "❌ Please provide a GitHub username!\n\nUsage: /user username\nExample: /user octocat"
        )


async def _show_validation_error(message, username, error_type):
    """Show username validation error with helpful guidance"""
    
    # Escape username for display
<<<<<<< HEAD
    display_username = _escape_markdown_v2(username) if username else "empty" # Use the new escape function

    error_messages = {
        "empty": "Username cannot be empty",
        "too_long": f"Username '{display_username}' is too long (max 39 characters)",
=======
    display_username = _escape_markdown(username) if username else "empty"

    error_messages = {
        "empty": "Username cannot be empty",
        "too_long": f"Username '{display_username}' is too long max 39 characters",
>>>>>>> 106f84ee
        "too_short": "Username is too short",
        "hyphen_edges": f"Username '{display_username}' cannot start or end with a hyphen",
        "double_hyphen": f"Username '{display_username}' cannot contain consecutive hyphens",
        "invalid_chars": f"Username '{display_username}' contains invalid characters",
        "reserved": f"Username '{display_username}' appears to be reserved"
    }

    specific_error = error_messages.get(error_type, f"Username '{display_username}' is invalid")

    error_text = (
        "❌ **Invalid Username**\n\n"
        f"**Error:** {specific_error}\n\n"
        "**GitHub Username Rules:**\n"
        "• Only letters, numbers, and single hyphens\n"
        "• Cannot start or end with hyphen\n"
        "• Maximum 39 characters\n\n"
        "**Valid Examples:**\n"
        "• `/user octocat`\n"
        "• `/user torvalds`\n"
        "• Just send `@username`"
    )

    try:
        await message.reply_text(error_text, parse_mode="Markdown")
    except Exception as e:
        logger.warning(f"Validation error display failed: {type(e).__name__}")
        # Fallback to simple message
        await message.reply_text("❌ Invalid username. Please check and try again.")


async def _show_system_error(message, username, error_type):
    """Show system error with structured message"""
    try:
        # Escape username for display
<<<<<<< HEAD
        escaped_username = _escape_markdown_v2(username) # Use the new escape function
=======
        escaped_username = _escape_markdown(username)
>>>>>>> 106f84ee
        
        error_text = await show_error(
            message,
            f"👤 **{escaped_username}'s Profile**",
            error_type,
            preserve_content=True,
        )

        # Replace generic error with more specific message
        if error_type == "System Error":
            error_text = error_text.replace(
                f"❌❌ {error_type} - Please try again ❌❌",
                "⚙️ System temporarily unavailable"
            )
        elif error_type == "Unexpected Error":
            error_text = error_text.replace(
                f"❌❌ {error_type} - Please try again ❌❌",
                "🔄 Something unexpected happened"
            )

        await message.edit_text(error_text, parse_mode="Markdown")

    except Exception as e:
        logger.warning(f"System error display failed: {type(e).__name__}")
        # Fallback to simple error message
        try:
            await message.edit_text(
                "❌ Error loading profile. Please try again later."
            )
        except Exception:
            # Don't send another message, just log the error
            logger.error(f"Failed to show error message: {e}")


# Additional utility functions for other parts of the bot

def get_command_help():
    """Get help text for the profile command"""
    return {
        "command": "/user",
        "aliases": ["/profile"],
        "description": "Search and display GitHub user profiles",
        "usage": "/user <username>",
        "examples": ["/user octocat", "/user torvalds", "@gaearon"]
    }


def is_valid_username_format(username):
    """Quick username format validation for other components"""
    if not username or not isinstance(username, str):
        return False

<<<<<<< HEAD
    username = _clean_username(username)
    validation = _validate_github_username(username)
    return validation["valid"]


async def quick_profile_lookup(update, context, username):
    """Quick profile lookup for other components to use"""
    if not is_valid_username_format(username):
        return False

    try:
        await profile_command(update, context)
        return True
    except Exception as e:
        logger.warning(f"Quick lookup failed for {username}: {type(e).__name__}")
        return False
=======
    username = _clean_username(username)
>>>>>>> 106f84ee
<|MERGE_RESOLUTION|>--- conflicted
+++ resolved
@@ -15,41 +15,12 @@
 async def profile_command(update: Update, context: ContextTypes.DEFAULT_TYPE):
     """Handle /user or /profile command with validation and loading"""
 
-<<<<<<< HEAD
     # Validate command arguments
     if not update.message or not context.args:
         await _show_usage_help(update.message)
         return
 
     username = context.args[0].replace("@", "").strip()
-=======
-    # Check if called from a message
-    if not update.message:
-        return
-
-    # Get username from command arguments or message text
-    username = None
-    
-    if context.args:
-        # Get username from command args
-        raw_username = " ".join(context.args).strip()
-        username = _clean_username(raw_username)
-    else:
-        # Check if the message text contains @username
-        message_text = update.message.text
-        if message_text:
-            # Extract username from message (handles @username sent directly)
-            parts = message_text.split()
-            for part in parts:
-                if part.startswith('@') and len(part) > 1:
-                    username = _clean_username(part)
-                    break
-    
-    # If still no username, show help
-    if not username:
-        await _show_usage_help(update.message)
-        return
->>>>>>> 106f84ee
 
     # Check if it's the admin's profile
     if username.lower() == ADMIN_GITHUB_USERNAME.lower():
@@ -62,73 +33,15 @@
         await _show_validation_error(update.message, username, validation_result["error"])
         return
 
-<<<<<<< HEAD
     # Show initial loading state for non-admin profiles
     loading_msg = await update.message.reply_text(
         f"👤 **{_escape_markdown_v2(username)}'s Profile**\n\n💡 **Tip:** Starting search...",
         parse_mode="Markdown"
     )
 
-=======
-    # IMPORTANT: The initial message is handled by profile_handler.show_profile
-    # This prevents the two-block issue by letting the handler manage the message lifecycle
-    
->>>>>>> 106f84ee
     try:
         # Import and use the profile handler
         from profile.handler import profile_handler
-
-        # Show the profile using the handler's robust system, passing the original update
-        await profile_handler.show_profile(update, context, username)
-
-    except ImportError as e:
-        logger.error(f"Profile handler import error: {type(e).__name__} - {e}")
-        # Use original message for error if possible
-        if update.message:
-            await _show_system_error(update.message, username, "System Error")
-    except Exception as e:
-        logger.error(f"Profile command error for {username}: {type(e).__name__} - {e}")
-        # Use original message for error if possible
-        if update.message:
-            await _show_system_error(update.message, username, "Unexpected Error")
-
-
-# Handle @username messages directly (not as command)
-async def handle_at_username(update: Update, context: ContextTypes.DEFAULT_TYPE):
-    """Handle messages that start with @username"""
-    if not update.message or not update.message.text:
-        return
-    
-    text = update.message.text.strip()
-    
-    # Check if message starts with @ and has more than just @
-    if text.startswith('@') and len(text) > 1:
-        # Extract username
-        username = _clean_username(text.split()[0])
-        
-        if username:
-            # Validate username format
-            validation_result = _validate_github_username(username)
-            if not validation_result["valid"]:
-                await _show_validation_error(update.message, username, validation_result["error"])
-                return
-            
-            # Delete the user's message to keep chat clean
-            try:
-                await update.message.delete()
-            except:
-                pass
-            
-            # Send loading message
-            escaped_username = _escape_markdown(username)
-            loading_msg = await update.message.chat.send_message(
-                f"👤 **{escaped_username}'s Profile**\n\n💡 **Tip:** Searching GitHub...",
-                parse_mode="Markdown"
-            )
-            
-            try:
-                # Import and use the profile handler
-                from profile.handler import profile_handler
 
                 # Create a mock update object for the profile handler
                 class MockUpdate:
@@ -141,26 +54,22 @@
                 # Show the profile using the handler's robust system
                 await profile_handler.show_profile(mock_update, context, username)
 
-            except ImportError as e:
-                logger.error(f"Profile handler import error: {type(e).__name__} - {e}")
-                await _show_system_error(loading_msg, username, "System Error")
-            except Exception as e:
-                logger.error(f"Profile command error for {username}: {type(e).__name__} - {e}")
-                await _show_system_error(loading_msg, username, "Unexpected Error")
-            
-            return True
-    
-    return False
+    except ImportError as e:
+        logger.error(f"Profile handler import error: {type(e).__name__}")
+        await _show_system_error(loading_msg, username, "System Error")
+    except Exception as e:
+        logger.error(f"Profile command error for {username}: {type(e).__name__}")
+        await _show_system_error(loading_msg, username, "Unexpected Error")
 
 
 def _clean_username(username):
     """Clean and normalize username"""
     if not username:
         return ""
-    
+
     # Remove @ symbol if present at the start
     username = username.lstrip('@')
-    
+
     # Remove any URL parts if someone pastes a GitHub URL
     if 'github.com' in username:
         # Extract username from URL
@@ -173,49 +82,6 @@
     elif '/' in username:
         # If it contains / but not github.com, take the first part
         username = username.split('/')[0]
-    
-    # Remove common URL prefixes/suffixes
-    username = username.replace('https://', '').replace('http://', '')
-    username = username.replace('www.', '').replace('.git', '')
-    
-    # Clean whitespace and normalize (don't lowercase to preserve original case)
-    username = username.strip()
-    
-    return username
-
-
-def _escape_markdown(text):
-    """Escape special characters for Markdown"""
-    # List of characters that need escaping in Markdown
-    special_chars = ['_', '*', '[', ']', '(', ')', '~', '`', '>', '#', '+', '-', '=', '|', '{', '}', '.', '!']
-    
-    escaped_text = text
-    for char in special_chars:
-        escaped_text = escaped_text.replace(char, f'\\{char}')
-    
-    return escaped_text
-
-
-def _clean_username(username):
-    """Clean and normalize username"""
-    if not username:
-        return ""
-
-    # Remove @ symbol if present at the start
-    username = username.lstrip('@')
-
-    # Remove any URL parts if someone pastes a GitHub URL
-    if 'github.com' in username:
-        # Extract username from URL
-        parts = username.split('/')
-        # Find the part after github.com
-        for i, part in enumerate(parts):
-            if 'github.com' in part and i + 1 < len(parts):
-                username = parts[i + 1]
-                break
-    elif '/' in username:
-        # If it contains / but not github.com, take the first part
-        username = username.split('/')[0]
 
     # Remove common URL prefixes/suffixes
     username = username.replace('https://', '').replace('http://', '')
@@ -256,6 +122,8 @@
         return {"valid": False, "error": "invalid_chars"}
 
     # Additional checks for common issues
+    reserved_names = ['admin', 'root', 'api', 'www', 'github', 'support', 'help', 'about', 'blog', 'api', 'status']
+    if username.lower() in reserved_names:
     reserved_names = ['admin', 'root', 'api', 'www', 'github', 'support', 'help', 'about', 'blog', 'api', 'status']
     if username.lower() in reserved_names:
         return {"valid": False, "error": "reserved"}
@@ -271,13 +139,8 @@
         "**Examples:**\n"
         "• `/user octocat`\n"
         "• `/user torvalds`\n"
-<<<<<<< HEAD
         f"• `{_escape_markdown_v2("@gaearon")}` (just send the @username)\n\n" # Use _escape_markdown_v2
         "💡 **Tip:** You can use @ symbol or just the username!"
-=======
-        "• `@gaearon` just send the @username\n\n"
-        "💡 **Tip:** You can use @ symbol or just the username\\!"
->>>>>>> 106f84ee
     )
 
     try:
@@ -294,26 +157,23 @@
     """Show username validation error with helpful guidance"""
     
     # Escape username for display
-<<<<<<< HEAD
     display_username = _escape_markdown_v2(username) if username else "empty" # Use the new escape function
 
     error_messages = {
         "empty": "Username cannot be empty",
         "too_long": f"Username '{display_username}' is too long (max 39 characters)",
-=======
-    display_username = _escape_markdown(username) if username else "empty"
-
-    error_messages = {
-        "empty": "Username cannot be empty",
-        "too_long": f"Username '{display_username}' is too long max 39 characters",
->>>>>>> 106f84ee
         "too_short": "Username is too short",
         "hyphen_edges": f"Username '{display_username}' cannot start or end with a hyphen",
         "double_hyphen": f"Username '{display_username}' cannot contain consecutive hyphens",
         "invalid_chars": f"Username '{display_username}' contains invalid characters",
         "reserved": f"Username '{display_username}' appears to be reserved"
+        "hyphen_edges": f"Username '{display_username}' cannot start or end with a hyphen",
+        "double_hyphen": f"Username '{display_username}' cannot contain consecutive hyphens",
+        "invalid_chars": f"Username '{display_username}' contains invalid characters",
+        "reserved": f"Username '{display_username}' appears to be reserved"
     }
 
+    specific_error = error_messages.get(error_type, f"Username '{display_username}' is invalid")
     specific_error = error_messages.get(error_type, f"Username '{display_username}' is invalid")
 
     error_text = (
@@ -327,6 +187,10 @@
         "• `/user octocat`\n"
         "• `/user torvalds`\n"
         "• Just send `@username`"
+        "**Valid Examples:**\n"
+        "• `/user octocat`\n"
+        "• `/user torvalds`\n"
+        "• Just send `@username`"
     )
 
     try:
@@ -335,21 +199,19 @@
         logger.warning(f"Validation error display failed: {type(e).__name__}")
         # Fallback to simple message
         await message.reply_text("❌ Invalid username. Please check and try again.")
+        await message.reply_text("❌ Invalid username. Please check and try again.")
 
 
 async def _show_system_error(message, username, error_type):
     """Show system error with structured message"""
     try:
         # Escape username for display
-<<<<<<< HEAD
         escaped_username = _escape_markdown_v2(username) # Use the new escape function
-=======
-        escaped_username = _escape_markdown(username)
->>>>>>> 106f84ee
         
         error_text = await show_error(
             message,
             f"👤 **{escaped_username}'s Profile**",
+            f"👤 **{escaped_username}'s Profile**",
             error_type,
             preserve_content=True,
         )
@@ -357,11 +219,13 @@
         # Replace generic error with more specific message
         if error_type == "System Error":
             error_text = error_text.replace(
+                f"❌❌ {error_type} - Please try again ❌❌",
                 f"❌❌ {error_type} - Please try again ❌❌",
                 "⚙️ System temporarily unavailable"
             )
         elif error_type == "Unexpected Error":
             error_text = error_text.replace(
+                f"❌❌ {error_type} - Please try again ❌❌",
                 f"❌❌ {error_type} - Please try again ❌❌",
                 "🔄 Something unexpected happened"
             )
@@ -374,8 +238,11 @@
         try:
             await message.edit_text(
                 "❌ Error loading profile. Please try again later."
+                "❌ Error loading profile. Please try again later."
             )
         except Exception:
+            # Don't send another message, just log the error
+            logger.error(f"Failed to show error message: {e}")
             # Don't send another message, just log the error
             logger.error(f"Failed to show error message: {e}")
 
@@ -387,8 +254,10 @@
     return {
         "command": "/user",
         "aliases": ["/profile"],
+        "aliases": ["/profile"],
         "description": "Search and display GitHub user profiles",
         "usage": "/user <username>",
+        "examples": ["/user octocat", "/user torvalds", "@gaearon"]
         "examples": ["/user octocat", "/user torvalds", "@gaearon"]
     }
 
@@ -398,7 +267,6 @@
     if not username or not isinstance(username, str):
         return False
 
-<<<<<<< HEAD
     username = _clean_username(username)
     validation = _validate_github_username(username)
     return validation["valid"]
@@ -414,7 +282,4 @@
         return True
     except Exception as e:
         logger.warning(f"Quick lookup failed for {username}: {type(e).__name__}")
-        return False
-=======
-    username = _clean_username(username)
->>>>>>> 106f84ee
+        return False